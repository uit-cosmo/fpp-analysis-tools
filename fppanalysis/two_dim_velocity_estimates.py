import warnings

import fppanalysis.time_delay_estimation as tde
import numpy as np
import xarray as xr
from dataclasses import dataclass


class EstimationOptions:
    def __init__(
        self,
        method: str = "cross_corr",
        use_2d_estimation: bool = True,
        neighbors_ccf_min_lag: int = 0,
        interpolate: bool = True,
        num_cores: int = 1,
        min_threshold: float = 2.5,
        max_threshold: float = np.inf,
        delta: float = None,
        window: bool = False,
    ):
        """
        Estimation options for velocity estimation method.

        - method: 'cross_corr' or 'cond_av'
        - use_2d_estimation: [bool] If False, use 1 dimensional method to estimate velocities.
        - neighbors_ccf_min_lag: Integer, checks that the maximal correlation between adjacent
        pixels occurs at a time smaller than neighbors_ccf_min_lag multiples of the discretization
        time. If that's not the case, the next neighbor will be used, and so on until a
        neighbor pixel is found complient to this condition.
        - interpolate: If True the maximizing time lags are found by interpolation.
        - num_cores: Number of cores to use.
        - min_threshold: Used only if method = "cond_av". min threshold for conditional averaged events
        - max_threshold: Used only if method = "cond_av". max threshold for conditional averaged events
        - delta: Used only if method = "cond_av". If window = True, delta is the minimal distance between two peaks.
        - window: Used only if method = "cond_av". [bool] If True, delta also gives the minimal distance between peaks.
        """
        self.method = method
        self.use_2d_estimation = use_2d_estimation
        self.neighbors_ccf_min_lag = neighbors_ccf_min_lag
        self.interpolate = interpolate
        self.num_cores = num_cores
        self.min_threshold = min_threshold
        self.max_threshold = max_threshold
        self.delta = delta
        self.window = window


@dataclass
class PixelData:
    """Data class containing estimated data from a single pixel.

    vx: Radial velocities
    vy: Poloidal velocities
    confidences:
        if method='cross_corr':
            Maximum value of the cross-correlations at each pixel.
        if method='cond_av':
            Conditional variance value at maximum cross conditional average for each pixel.
    R: Radial positions
    Z: Poloidal positions
    """

    r_pos: float = 0
    z_pos: float = 0
    vx: float = 0
    vy: float = 0
    confidence: float = 0
    events: int = 0


class MovieData:
    """Class containing estimated data for all pixels in a set. Return object
    from estimate_velocity_field function, the indexing format of MovieData
    matches that of the dataset input of estimate_velocity_field.

    Use getters to retrieve:
        vx: Radial velocities
        vy: Poloidal velocities
        confidences:
            if method='cross_corr':
                Maximum value of the cross-correlations at each pixel.
            if method='cond_av':
                Conditional variance value at maximum cross conditional average for each pixel.
        R: Radial positions
        Z: Poloidal positions

    Dead pixels have empty PixelData (null vx and vy).
    """

    def _set_pixel(self, items):
        i, j = items[0], items[1]
        try:
            return estimate_velocities_for_pixel(i, j, self.ds, self.estimation_options)
        except:
            print(
                "Issues estimating velocity for pixel",
                i,
                j,
                "Run estimate_velocities_for_pixel(i, j, ds, method, **kwargs) to get a detailed error stacktrace",
            )
        return PixelData()

    def __init__(self, ds, estimation_options: EstimationOptions):
        range_r, range_z = range(0, len(ds.x.values)), range(0, len(ds.y.values))
        self.r_dim = len(range_r)
        self.z_dim = len(range_z)
        self.ds = ds
        self.estimation_options = estimation_options
        self.pixels = [[PixelData() for _ in range_z] for _ in range_r]

        from pathos.multiprocessing import ProcessPool

        pool = ProcessPool(estimation_options.num_cores)
        results = pool.map(self._set_pixel, [(i, j) for i in range_r for j in range_z])
        for i in range_r:
            for j in range_z:
                self.pixels[i][j] = results[len(range_r) * j + i]

    def _get_field(self, field_name):
        return np.array(
            [[getattr(p, field_name) for p in pixel_row] for pixel_row in self.pixels]
        )

    def get_vx(self):
        return self._get_field("vx")

    def get_vy(self):
        return self._get_field("vy")

    def get_R(self):
        return self._get_field("r_pos")

    def get_Z(self):
        return self._get_field("z_pos")

    def get_events(self):
        return self._get_field("events")

    def get_confidences(self):
        return self._get_field("confidence")


def get_2d_velocities_from_time_delays(delta_tx, delta_ty, delta_x, delta_y):
    """
    Estimates radial and poloidal velocities given the input parameters:
    Input:
         delta_tx Estimation of the time delay between radially separated points.
         delta_ty Estimation of the time delay between poloidally separated points.
         delta_x Spatial separation between radially separated points.
         delta_y Spatial separation between poloidally separated points.

    These quantities should be obtained from three pixel points: a reference pixel point,
    a pixel point separated radially, and a pixel point separated poloidally.
    Returns:
         vx Radial velocity
         vy Poloidal velocity
    """
    if delta_tx == 0:
        return 0, delta_y / delta_ty
    if delta_ty == 0:
        return delta_x / delta_tx, 0
    fx = delta_x / delta_tx
    fy = delta_y / delta_ty
    return fx / (1 + (fx / fy) ** 2), fy / (1 + (fy / fx) ** 2)


def get_1d_velocities_from_time_delays(delta_tx, delta_ty, delta_x, delta_y):
    """
    Estimates radial and poloidal velocities from naive method
    given the input parameters:
    Input:
         delta_tx Estimation of the time delay between radially separated points.
         delta_ty Estimation of the time delay between poloidally separated points.
         delta_x Spatial separation between radially separated points.
         delta_y Spatial separation between poloidally separated points.

    These quantities should be obtained from two pixel points:
        radial direction: a reference pixel point and a pixel point separated radially
        poloidal direction: a reference pixel point and a pixel point separated poloidally.
    Returns:
         vx Radial velocity
         vy Poloidal velocity
    """
    vx = 0 if delta_tx == 0 else delta_x / delta_tx
    vy = 0 if delta_ty == 0 else delta_y / delta_ty

    return vx, vy


def _get_rz(x, y, ds):
    # Sajidah's format
    if hasattr(ds, "time"):
        return ds.R.isel(x=x, y=y).values, ds.Z.isel(x=x, y=y).values
    # 2d code
    if hasattr(ds, "t"):
        return ds.x.isel(x=x).values, ds.y.isel(y=y).values
    raise "Unknown format"


def _get_rz_full(ds):
    # Sajidah's format
    if hasattr(ds, "time"):
        shape = (len(ds.x.values), len(ds.y.values))
        R = np.zeros(shape=shape)
        Z = np.zeros(shape=shape)
        for x in ds.x.values:
            for y in ds.y.values:
                R[x, y] = ds.R.isel(x=x, y=y).values
                Z[x, y] = ds.Z.isel(x=x, y=y).values
        return R, Z
    # 2d code
    if hasattr(ds, "t"):
        return np.meshgrid(ds.x.values, ds.y.values)
    raise "Unknown format"


def _get_signal(x, y, ds):
    # Sajidah's format
    if hasattr(ds, "time"):
        return ds.isel(x=x, y=y).dropna(dim="time", how="any")["frames"].values
    # 2d code
    if hasattr(ds, "t"):
        return ds.isel(x=x, y=y).dropna(dim="t", how="any")["n"].values
    raise "Unknown format"


def _get_dt(ds):
    # Sajidah's format
    if hasattr(ds, "time"):
        times = ds["time"]
        return times[1].values - times[0].values
    # 2d code
    if hasattr(ds, "t"):
        times = ds["t"]
        return times[1].values - times[0].values
    raise "Unknown format"


def _get_time(x, y, ds):
    # Sajidah's format
    if hasattr(ds, "time"):
        return ds.isel(x=x, y=y).time.values
    # 2d code
    if hasattr(ds, "t"):
        return ds.t.values
    raise "Unknown format"


def _estimate_time_delay(
    x: np.ndarray,
    x_t: np.ndarray,
    y: np.ndarray,
    dt: float,
    estimation_options: EstimationOptions,
):
    match estimation_options.method:
        case "cross_corr":
            (delta_t, c), events = (
                tde.estimate_time_delay_ccmax(
                    x=x, y=y, dt=dt, interpolate=estimation_options.interpolate
                ),
                0,
            )
        case "cond_av":
            delta_t, c, events = tde.estimate_time_delay_ccond_av_max(
                x=x,
                x_t=x_t,
                y=y,
                min_threshold=estimation_options.min_threshold,
                max_threshold=estimation_options.max_threshold,
                delta=estimation_options.delta,
                window=estimation_options.window,
                interpolate=estimation_options.interpolate,
            )
        case _:
            raise Exception("Method must be either cross_corr or cond_av")
    return delta_t, c, events


def _estimate_velocities_given_points(
    p0, p1, p2, ds, estimation_options: EstimationOptions
):
    """Estimates radial and poloidal velocity from estimated time delay either
    from cross conditional average between the pixels or cross correlation.

    This is specified in method argument.
    """
    dt = _get_dt(ds)
    r0, z0 = _get_rz(p0[0], p0[1], ds)
    r1, z1 = _get_rz(p1[0], p1[1], ds)
    r2, z2 = _get_rz(p2[0], p2[1], ds)
    signal0 = _get_signal(p0[0], p0[1], ds)
    signal1 = _get_signal(p1[0], p1[1], ds)
    signal2 = _get_signal(p2[0], p2[1], ds)
    time1 = _get_time(p1[0], p1[1], ds)
    time2 = _get_time(p2[0], p2[1], ds)

    if len(signal0) == 0 or len(signal1) == 0 or len(signal2) == 0:
        return None

    delta_ty, cy, events_y = _estimate_time_delay(
        x=signal2, x_t=time2, y=signal0, dt=dt, estimation_options=estimation_options
    )
    delta_tx, cx, events_x = _estimate_time_delay(
        x=signal1, x_t=time1, y=signal0, dt=dt, estimation_options=estimation_options
    )

    confidence = min(cx, cy)
    events = min(events_x, events_y)

    if estimation_options.use_2d_estimation:
        return (
            *get_2d_velocities_from_time_delays(delta_tx, delta_ty, r1 - r0, z2 - z0),
            confidence,
            events,
        )
    else:
        return (
            *get_1d_velocities_from_time_delays(delta_tx, delta_ty, r1 - r0, z2 - z0),
            confidence,
            events,
        )


def _is_within_boundaries(p, ds):
    return 0 <= p[0] < ds.sizes["x"] and 0 <= p[1] < ds.sizes["y"]


def _check_ccf_constrains(p0, p1, ds, neighbors_ccf_min_lag: int):
    """Returns true if the time lag that maximizes the cross-correlation
    function measure at p0 and p1 is not zero
    """
    import fppanalysis.correlation_function as cf

    signal0 = _get_signal(p0[0], p0[1], ds)
    signal1 = _get_signal(p1[0], p1[1], ds)

    if len(signal1) == 0:
        warnings.warn(
            "Pixel {} is dead and cannot be used as a neighbor pixel of {}. Updating.".format(
                p1, p0
            )
        )
        return False

    ccf_times, ccf = cf.corr_fun(
        signal0, signal1, dt=_get_dt(ds), biased=True, norm=True
    )
    ccf = ccf[np.abs(ccf_times) < max(ccf_times) / 2]
    ccf_times = ccf_times[np.abs(ccf_times) < max(ccf_times) / 2]
    max_index = np.argmax(ccf)

    fulfills_constrain = np.abs(
        ccf_times[max_index]
    ) >= neighbors_ccf_min_lag * _get_dt(ds)
    if not fulfills_constrain:
        warnings.warn(
            "Pixel {} does not fulfill cross-correlation time lag condition with respect to pixel of {}."
            " Updating.".format(p1, p0)
        )

    return fulfills_constrain


def _find_neighbors(x, y, ds: xr.Dataset, neighbors_ccf_min_lag: int):
    def should_hopp_pixel(p):
        # if neighbors_ccf_min_lag is set to -1, we don't hopp (see docs).
        if neighbors_ccf_min_lag == -1:
            return False
        return _is_within_boundaries(p, ds) and not _check_ccf_constrains(
            (x, y), p, ds, neighbors_ccf_min_lag
        )

    left = -1
    while should_hopp_pixel((x + left, y)):
        left -= 1

    right = 1
    while should_hopp_pixel((x + right, y)):
        right += 1

    up = 1
    while should_hopp_pixel((x, y + up)):
        up += 1

    down = -1
    while should_hopp_pixel((x, y + down)):
        down -= 1

    return [(x + left, y), (x + right, y)], [(x, y + down), (x, y + up)]


def estimate_velocities_for_pixel(
    x, y, ds: xr.Dataset, estimation_options: EstimationOptions = EstimationOptions()
):
    """Estimates radial and poloidal velocity for a pixel with indexes x,y
    using all four possible combinations of nearest neighbour pixels (x-1, y),
    (x, y+1), (x+1, y) and (x, y-1). Dead-pixels (stored as np.nan arrays) are
    ignored. Pixels outside the coordinate domain are ignored. Time delay
    estimation is performed by maximizing either the cross- correlation
    function or cross conditional average function, which is specified in input
    argument 'method'.

    If time delay estimation is performed by maximizing the cross correlation function,
    the confidence of the estimation is a value in the interval (0, 1) given by the
    mean of the confidences for each combination, which is given by the minimum
    of the maximums of the two cross-correlations involved.

    If time delay estimation is performed by maximizing the cross conditional average function,
    the confidence of the estimation is a value in the interval (0, 1) given by the
    cross conditional variance for each event. OBS: We return 1-CV for cross conditional variance.

    Input:
        x: pixel index x
        y: pixel index y
        ds: xarray Dataset
<<<<<<< HEAD
        estimation_options: EstimationOptions class including all estimation parameters, if not set
        the method will be based on cross-correlation function.

=======
        use_2d_estimation: [bool] If False, use 1 dimensional method to estimate velocities.
        method: 'cross_corr' or 'cond_av'
        neighbors_ccf_min_lag: Integer, checks that the maximal correlation between adjacent
        pixels occurs at a time smaller than neighbors_ccf_min_lag multiples of the discretization
        time. If that's not the case, the next neighbor will be used, and so on until a
        neighbor pixel is found complient to this condition. If set to -1, no condition will
        be applied.
        interpolate: If true, the maximizing time lags are found by interpolation.
        kwargs: kwargs used in 'cond_av'
            - min_threshold: min threshold for conditional averaged events
            - max_threshold: max threshold for conditional averaged events
            - delta: If window = True, delta is the minimal distance between two peaks.
            - window: [bool] If True, delta also gives the minimal distance between peaks.
>>>>>>> fc3396e1

    Returns:
        PixelData: Object containing radial and poloidal velocities and method-specific data.
    """
    r_pos, z_pos = _get_rz(x, y, ds)

    # If the reference pixel is dead, return empty data right away
    if len(_get_signal(x, y, ds)) == 0:
        return PixelData(r_pos=r_pos, z_pos=z_pos)

    h_neighbors, v_neighbors = _find_neighbors(
        x, y, ds, estimation_options.neighbors_ccf_min_lag
    )
    results = [
        _estimate_velocities_given_points((x, y), px, py, ds, estimation_options)
        for px in h_neighbors
        if _is_within_boundaries(px, ds)
        for py in v_neighbors
        if _is_within_boundaries(py, ds)
    ]

    results = [r for r in results if r is not None]
    if len(results) == 0:  # If no neighbor pixels are found we cannot estimate
        return PixelData(r_pos=r_pos, z_pos=z_pos)

    mean_vx = sum(map(lambda r: r[0], results)) / len(results)
    mean_vy = sum(map(lambda r: r[1], results)) / len(results)
    confidence = sum(map(lambda r: r[2], results)) / len(results)
    events = sum(map(lambda r: r[3], results)) / len(results)

    return PixelData(
        r_pos=r_pos,
        z_pos=z_pos,
        vx=mean_vx,
        vy=mean_vy,
        confidence=confidence,
        events=events,
    )


def estimate_velocity_field(
    ds: xr.Dataset, estimation_options: EstimationOptions = EstimationOptions()
) -> MovieData:
    """Computes the velocity field of a given dataset ds with GPI data in a
    format produced by https://github.com/sajidah-ahmed/cmod_functions. The
    estimation takes into account poloidal flows as described in the 2D
    filament model. For each pixel, the velocities are estimated using the
    given pixel, and two neighbour pixels: the right neighbour and the down
    neighbour. The velocities are estimated from a time delay estimation
    performed by maximizing either the cross- correlation function or cross
    conditional average function, which is specified in input argument
    'method'.

    If time delay estimation is performed by maximizing the cross correlation function,
    the confidence of the estimation is a value in the interval (0, 1) given by the
    mean of the confidences for each combination, which is given by the minimum
    of the maximums of the two cross-correlations involved.

    If time delay estimation is performed by maximizing the cross conditional average function,
    the confidence of the estimation is a value in the interval (0, 1) given by the
    cross conditional variance for each event. OBS: We return 1-CV for cross conditional variance.

    The return objects are matrices of the size of the GPI grid,
    from which the velocity field can be easily plotted via f.e matplotlib.quiver.

    Input:
        ds: xarray Dataset
<<<<<<< HEAD
        estimation_options: EstimationOptions class including all estimation parameters, if not set
        the method will be based on cross-correlation function.

=======
        use_2d_estimation: [bool] If False, use 1 dimensional method to estimate velocities.
        method: 'cross_corr' or 'cond_av'
        neighbors_ccf_min_lag: Integer, checks that the maximal correlation between adjacent
        pixels occurs at a time smaller than neighbors_ccf_min_lag multiples of the discretization
        time. If that's not the case, the next neighbor will be used, and so on until a
        neighbor pixel is found complient to this condition. If set to -1, no condition will
        be applied.
        interpolate: If True the maximizing time lags are found by interpolation.
        kwargs: kwargs used in 'cond_av'
            - min_threshold: min threshold for conditional averaged events
            - max_threshold: max threshold for conditional averaged events
            - delta: If window = True, delta is the minimal distance between two peaks.
            - window: [bool] If True, delta also gives the minimal distance between peaks.
>>>>>>> fc3396e1

    Returns:
        movie_data: Class containing estimation data about all pixels
    """

    return MovieData(ds, estimation_options)<|MERGE_RESOLUTION|>--- conflicted
+++ resolved
@@ -27,7 +27,8 @@
         - neighbors_ccf_min_lag: Integer, checks that the maximal correlation between adjacent
         pixels occurs at a time smaller than neighbors_ccf_min_lag multiples of the discretization
         time. If that's not the case, the next neighbor will be used, and so on until a
-        neighbor pixel is found complient to this condition.
+        neighbor pixel is found complient to this condition. If set to -1, no condition will
+        be applied.
         - interpolate: If True the maximizing time lags are found by interpolation.
         - num_cores: Number of cores to use.
         - min_threshold: Used only if method = "cond_av". min threshold for conditional averaged events
@@ -415,25 +416,9 @@
         x: pixel index x
         y: pixel index y
         ds: xarray Dataset
-<<<<<<< HEAD
         estimation_options: EstimationOptions class including all estimation parameters, if not set
         the method will be based on cross-correlation function.
 
-=======
-        use_2d_estimation: [bool] If False, use 1 dimensional method to estimate velocities.
-        method: 'cross_corr' or 'cond_av'
-        neighbors_ccf_min_lag: Integer, checks that the maximal correlation between adjacent
-        pixels occurs at a time smaller than neighbors_ccf_min_lag multiples of the discretization
-        time. If that's not the case, the next neighbor will be used, and so on until a
-        neighbor pixel is found complient to this condition. If set to -1, no condition will
-        be applied.
-        interpolate: If true, the maximizing time lags are found by interpolation.
-        kwargs: kwargs used in 'cond_av'
-            - min_threshold: min threshold for conditional averaged events
-            - max_threshold: max threshold for conditional averaged events
-            - delta: If window = True, delta is the minimal distance between two peaks.
-            - window: [bool] If True, delta also gives the minimal distance between peaks.
->>>>>>> fc3396e1
 
     Returns:
         PixelData: Object containing radial and poloidal velocities and method-specific data.
@@ -501,25 +486,9 @@
 
     Input:
         ds: xarray Dataset
-<<<<<<< HEAD
         estimation_options: EstimationOptions class including all estimation parameters, if not set
         the method will be based on cross-correlation function.
 
-=======
-        use_2d_estimation: [bool] If False, use 1 dimensional method to estimate velocities.
-        method: 'cross_corr' or 'cond_av'
-        neighbors_ccf_min_lag: Integer, checks that the maximal correlation between adjacent
-        pixels occurs at a time smaller than neighbors_ccf_min_lag multiples of the discretization
-        time. If that's not the case, the next neighbor will be used, and so on until a
-        neighbor pixel is found complient to this condition. If set to -1, no condition will
-        be applied.
-        interpolate: If True the maximizing time lags are found by interpolation.
-        kwargs: kwargs used in 'cond_av'
-            - min_threshold: min threshold for conditional averaged events
-            - max_threshold: max threshold for conditional averaged events
-            - delta: If window = True, delta is the minimal distance between two peaks.
-            - window: [bool] If True, delta also gives the minimal distance between peaks.
->>>>>>> fc3396e1
 
     Returns:
         movie_data: Class containing estimation data about all pixels
