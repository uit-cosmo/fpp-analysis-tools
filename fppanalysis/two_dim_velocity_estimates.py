import fppanalysis.time_delay_estimation as tde
import numpy as np
import xarray as xr
from dataclasses import dataclass


@dataclass
class PixelData:
    """Data class containing estimated data from a single pixel.

    vx: Radial velocities
    vy: Poloidal velocities
    confidences:
        if method='cross_corr':
            Maximum value of the cross-correlations at each pixel.
        if method='cond_av':
            Conditional variance value at maximum cross conditional average for each pixel.
    R: Radial positions
    Z: Poloidal positions
    """

    r_pos: float = 0
    z_pos: float = 0
    vx: float = 0
    vy: float = 0
    confidence: float = 0
    events: int = 0


class MovieData:
    """Class containing estimated data for all pixels in a set. Return object
    from estimate_velocity_field function, the indexing format of MovieData
    matches that of the dataset input of estimate_velocity_field.

    Use getters to retrieve:
        vx: Radial velocities
        vy: Poloidal velocities
        confidences:
            if method='cross_corr':
                Maximum value of the cross-correlations at each pixel.
            if method='cond_av':
                Conditional variance value at maximum cross conditional average for each pixel.
        R: Radial positions
        Z: Poloidal positions

    Dead pixels have empty PixelData (null vx and vy).
    """

    def __init__(self, range_r, range_z, func):
        self.r_dim = len(range_r)
        self.z_dim = len(range_z)
        self.pixels = [[PixelData() for i in range_z] for j in range_r]

        for i in range_r:
            for j in range_z:
                try:
                    self.pixels[i][j] = func(i, j)
                except:
                    print(
                        "Issues estimating velocity for pixel",
                        i,
                        j,
                        "Run estimate_velocities_for_pixel(i, j, ds, method, **kwargs) to get a detailed error stacktrace",
                    )

    def _get_field(self, field_name):
        return np.array(
            [[getattr(p, field_name) for p in pixel_row] for pixel_row in self.pixels]
        )

    def get_vx(self):
        return self._get_field("vx")

    def get_vy(self):
        return self._get_field("vy")

    def get_R(self):
        return self._get_field("r_pos")

    def get_Z(self):
        return self._get_field("z_pos")

    def get_events(self):
        return self._get_field("events")

    def get_confidences(self):
        return self._get_field("confidence")


def get_2d_velocities_from_time_delays(delta_tx, delta_ty, delta_x, delta_y):
    """
    Estimates radial and poloidal velocities given the input parameters:
    Input:
         delta_tx Estimation of the time delay between radially separated points.
         delta_ty Estimation of the time delay between poloidally separated points.
         delta_x Spatial separation between radially separated points.
         delta_y Spatial separation between poloidally separated points.

    These quantities should be obtained from three pixel points: a reference pixel point,
    a pixel point separated radially, and a pixel point separated poloidally.
    Returns:
         vx Radial velocity
         vy Poloidal velocity
    """
    if delta_tx == 0:
        return 0, delta_y / delta_ty
    if delta_ty == 0:
        return delta_x / delta_tx, 0
    fx = delta_x / delta_tx
    fy = delta_y / delta_ty
<<<<<<< HEAD
=======

>>>>>>> 79489a76
    return fx / (1 + (fx / fy) ** 2), fy / (1 + (fy / fx) ** 2)


def get_1d_velocities_from_time_delays(delta_tx, delta_ty, delta_x, delta_y):
    """
    Estimates radial and poloidal velocities from naive method
    given the input parameters:
    Input:
         delta_tx Estimation of the time delay between radially separated points.
         delta_ty Estimation of the time delay between poloidally separated points.
         delta_x Spatial separation between radially separated points.
         delta_y Spatial separation between poloidally separated points.

<<<<<<< HEAD
    These quantities should be obtained from two pixel points:
        radial direction: a reference pixel point and a pixel point separated radially
        poloidal direction: a reference pixel point and a pixel point separated poloidally.
=======
    These quantities should be obtained from three pixel points: a reference pixel point,
    a pixel point separated radially, and a pixel point separated poloidally.
>>>>>>> 79489a76
    Returns:
         vx Radial velocity
         vy Poloidal velocity
    """
<<<<<<< HEAD
    if delta_tx == 0:
        return 0, delta_y / delta_ty
    if delta_ty == 0:
        return delta_x / delta_tx, 0
    fx = delta_x / delta_tx
    fy = delta_y / delta_ty
    return fx, fy

=======
    vx = 0 if delta_tx == 0 else delta_x / delta_tx
    vy = 0 if delta_ty == 0 else delta_y / delta_ty

    return vx, vy
>>>>>>> 79489a76

def _get_rz(x, y, ds):
    # Sajidah's format
    if hasattr(ds, "time"):
        return ds.R.isel(x=x, y=y).values, ds.Z.isel(x=x, y=y).values
    # 2d code
    if hasattr(ds, "t"):
        return ds.x.isel(x=x).values, ds.y.isel(y=y).values
    raise "Unknown format"


def _get_rz_full(ds):
    # Sajidah's format
    if hasattr(ds, "time"):
        shape = (len(ds.x.values), len(ds.y.values))
        R = np.zeros(shape=shape)
        Z = np.zeros(shape=shape)
        for x in ds.x.values:
            for y in ds.y.values:
                R[x, y] = ds.R.isel(x=x, y=y).values
                Z[x, y] = ds.Z.isel(x=x, y=y).values
        return R, Z
    # 2d code
    if hasattr(ds, "t"):
        return np.meshgrid(ds.x.values, ds.y.values)
    raise "Unknown format"


def _get_signal(x, y, ds):
    # Sajidah's format
    if hasattr(ds, "time"):
        return ds.isel(x=x, y=y).dropna(dim="time", how="any")["frames"].values
    # 2d code
    if hasattr(ds, "t"):
        return ds.isel(x=x, y=y).dropna(dim="t", how="any")["n"].values
    raise "Unknown format"


def _get_dt(ds):
    # Sajidah's format
    if hasattr(ds, "time"):
        times = ds["time"]
        return times[1].values - times[0].values
    # 2d code
    if hasattr(ds, "t"):
        times = ds["t"]
        return times[1].values - times[0].values
    raise "Unknown format"


def _get_time(x, y, ds):
    # Sajidah's format
    if hasattr(ds, "time"):
        return ds.isel(x=x, y=y).time.values
    # 2d code
    if hasattr(ds, "t"):
        return ds.t.values
    raise "Unknown format"


def _estimate_time_delay(
    x: np.ndarray,
    x_t: np.ndarray,
    y: np.ndarray,
    method: str,
    dt: float,
    **kwargs: dict,
):
    match method:
        case "cross_corr_interpolate":
            (delta_t, c), events = (
                tde.estimate_time_delay_ccmax_interpolate(x=x, y=y, dt=dt),
                0,
            )
        case "cross_corr":
            (delta_t, c), events = tde.estimate_time_delay_ccmax(x=x, y=y, dt=dt), 0
        case "cond_av":
            delta_t, c, events = tde.estimate_time_delay_ccond_av_max(
                x=x,
                x_t=x_t,
                y=y,
                min_threshold=kwargs["min_threshold"],
                max_threshold=kwargs["max_threshold"],
                delta=kwargs["delta"],
                window=kwargs["window"],
            )
        case _:
            raise Exception("Method must be either cross_corr or cond_av")
    return delta_t, c, events


<<<<<<< HEAD
def _estimate_velocities_given_points(
    p0, p1, p2, ds, naive: bool, method: str, **kwargs: dict
):
=======
def _estimate_velocities_given_points(p0, p1, p2, ds, use_2d_estimation: bool, method: str, **kwargs: dict):
>>>>>>> 79489a76
    """Estimates radial and poloidal velocity from estimated time delay either
    from cross conditional average between the pixels or cross correlation.

    This is specified in method argument.
    """
    dt = _get_dt(ds)
    r0, z0 = _get_rz(p0[0], p0[1], ds)
    r1, z1 = _get_rz(p1[0], p1[1], ds)
    r2, z2 = _get_rz(p2[0], p2[1], ds)
    signal0 = _get_signal(p0[0], p0[1], ds)
    signal1 = _get_signal(p1[0], p1[1], ds)
    signal2 = _get_signal(p2[0], p2[1], ds)
    time1 = _get_time(p1[0], p1[1], ds)
    time2 = _get_time(p2[0], p2[1], ds)

    if len(signal0) == 0 or len(signal1) == 0 or len(signal2) == 0:
        return None

    delta_ty, cy, events_y = _estimate_time_delay(
        x=signal2,
        x_t=time2,
        y=signal0,
        method=method,
        dt=dt,
        **kwargs,
    )
    delta_tx, cx, events_x = _estimate_time_delay(
        x=signal1,
        x_t=time1,
        y=signal0,
        method=method,
        dt=dt,
        **kwargs,
    )

    confidence = min(cx, cy)
    events = min(events_x, events_y)

<<<<<<< HEAD
    if naive:
        return (
            *get_1d_velocities_from_time_delays(delta_tx, delta_ty, r1 - r0, z2 - z0),
            confidence,
            events,
        )
    else:
        return (
            *get_2d_velocities_from_time_delays(delta_tx, delta_ty, r1 - r0, z2 - z0),
            confidence,
            events,
        )
=======
    if use_2d_estimation:
        return *get_2d_velocities_from_time_delays(delta_tx, delta_ty, r1 - r0, z2 - z0), confidence, events
    elif use_2d_estimation == False and (delta_tx == 0 or delta_ty == 0):
        return np.nan
    else:
        return *get_1d_velocities_from_time_delays(delta_tx, delta_ty, r1 - r0, z2 - z0), confidence, events
        
>>>>>>> 79489a76


def _is_within_boundaries(p, ds):
    return 0 <= p[0] < ds.sizes["x"] and 0 <= p[1] < ds.sizes["y"]


def estimate_velocities_for_pixel(
<<<<<<< HEAD
    x,
    y,
    ds: xr.Dataset,
    naive: bool = False,
    method: str = "cross_corr",
    **kwargs: dict,
=======
    x, y, ds: xr.Dataset, use_2d_estimation: bool = True, method: str = "cross_corr", **kwargs: dict
>>>>>>> 79489a76
):
    """Estimates radial and poloidal velocity for a pixel with indexes x,y
    using all four possible combinations of nearest neighbour pixels (x-1, y),
    (x, y+1), (x+1, y) and (x, y-1). Dead-pixels (stored as np.nan arrays) are
    ignored. Pixels outside the coordinate domain are ignored. Time delay
    estimation is performed by maximizing either the cross- correlation
    function or cross conditional average function, which is specified in input
    argument 'method'. Setting 'method'='cross_corr_interpolate' will let
    interpolate the cross-correlation function to find the maximum so that it
    is not restricted to a multiple of the discretization time.

    If time delay estimation is performed by maximizing the cross correlation function,
    the confidence of the estimation is a value in the interval (0, 1) given by the
    mean of the confidences for each combination, which is given by the minimum
    of the maximums of the two cross-correlations involved.

    If time delay estimation is performed by maximizing the cross conditional average function,
    the confidence of the estimation is a value in the interval (0, 1) given by the
    cross conditional variance for each event. OBS: We return 1-CV for cross conditional variance.

    Input:
        x: pixel index x
        y: pixel index y
        ds: xarray Dataset
<<<<<<< HEAD
        method: 'cross_corr' or 'cond_av' or 'cross_corr_interpolate'
            naive: [bool] If True, use 1D method to estimate velocities. If False, use 2D method.
=======
        method: 'cross_corr' or 'cond_av'
        use_2d_estimation: [bool] If False, use 1 dimensional method to estimate velocities.
>>>>>>> 79489a76
        kwargs: kwargs used in 'cond_av'
            - min_threshold: min threshold for conditional averaged events
            - max_threshold: max threshold for conditional averaged events
            - delta: If window = True, delta is the minimal distance between two peaks.
            - window: [bool] If True, delta also gives the minimal distance between peaks.

    Returns:
        PixelData: Object containing radial and poloidal velocities and method-specific data.
    """

    h_neighbors = [(x - 1, y), (x + 1, y)]
    v_neighbors = [(x, y - 1), (x, y + 1)]
    results = [
        _estimate_velocities_given_points((x, y), px, py, ds, use_2d_estimation, method, **kwargs)
        for px in h_neighbors
        if _is_within_boundaries(px, ds)
        for py in v_neighbors
        if _is_within_boundaries(py, ds)
    ]
    
    if use_2d_estimation is not True:
        # Horizontal left
        if results[0,0] == np.nan:
            h_neighbors = [(x - 2, y), (x + 1, y)]
        # Horizontal right
        if results[1,0] == np.nan:
            h_neighbors = [(x - 1, y), (x + 2, y)]
        # Vertical down
        if results[2,0] == np.nan:
            v_neighbors = [(x, y - 2), (x, y + 1)]
        # Vertical up
        if results[3,0] == np.nan:
            v_neighbors = [(x, y - 1), (x, y + 2)]

        results = [
            _estimate_velocities_given_points((x, y), px, py, ds, use_2d_estimation, method, **kwargs)
            for px in h_neighbors
            if _is_within_boundaries(px, ds)
            for py in v_neighbors
            if _is_within_boundaries(py, ds)
        ]
        
    results = [r for r in results if r is not None]
    r_pos, z_pos = _get_rz(x, y, ds)
    if len(results) == 0:  # If (x,y) is dead we cannot estimate
        return PixelData(r_pos=r_pos, z_pos=z_pos)
                                  
    mean_vx = sum(map(lambda r: r[0], results)) / len(results)
    mean_vy = sum(map(lambda r: r[1], results)) / len(results)
    confidence = sum(map(lambda r: r[2], results)) / len(results)
    events = sum(map(lambda r: r[3], results)) / len(results)

    return PixelData(
        r_pos=r_pos,
        z_pos=z_pos,
        vx=mean_vx,
        vy=mean_vy,
        confidence=confidence,
        events=events,
    )


def estimate_velocity_field(
<<<<<<< HEAD
    ds: xr.Dataset, naive: bool = False, method: str = "cross_corr", **kwargs: dict
=======
    ds: xr.Dataset, use_2d_estimation: bool = True, method: str = "cross_corr", **kwargs: dict
>>>>>>> 79489a76
) -> MovieData:
    """Computes the velocity field of a given dataset ds with GPI data in a
    format produced by https://github.com/sajidah-ahmed/cmod_functions. The
    estimation takes into account poloidal flows as described in the 2D
    filament model. For each pixel, the velocities are estimated using the
    given pixel, and two neighbour pixels: the right neighbour and the down
    neighbour. The velocities are estimated from a time delay estimation
    performed by maximizing either the cross- correlation function or cross
    conditional average function, which is specified in input argument
    'method'. Setting 'method'='cross_corr_interpolate' will let interpolate
    the cross-correlation function to find the maximum so that it is not
    restricted to a multiple of the discretization time.

    If time delay estimation is performed by maximizing the cross correlation function,
    the confidence of the estimation is a value in the interval (0, 1) given by the
    mean of the confidences for each combination, which is given by the minimum
    of the maximums of the two cross-correlations involved.

    If time delay estimation is performed by maximizing the cross conditional average function,
    the confidence of the estimation is a value in the interval (0, 1) given by the
    cross conditional variance for each event. OBS: We return 1-CV for cross conditional variance.

    The return objects are matrices of the size of the GPI grid,
    from which the velocity field can be easily plotted via f.e matplotlib.quiver.

    Input:
        ds: xarray Dataset
<<<<<<< HEAD
        method: 'cross_corr' or 'cond_av' or 'cross_corr_interpolate'
        naive: [bool] If True, use 1D method to estimate velocities. If False, use 2D method.
=======
        method: 'cross_corr' or 'cond_av'
        use_2d_estimation: [bool] If False, use 1 dimensional method to estimate velocities.
>>>>>>> 79489a76
        kwargs: kwargs used in 'cond_av'
            - min_threshold: min threshold for conditional averaged events
            - max_threshold: max threshold for conditional averaged events
            - delta: If window = True, delta is the minimal distance between two peaks.
            - window: [bool] If True, delta also gives the minimal distance between peaks.

    Returns:
        movie_data: Class containing estimation data about all pixels
    """
    if method == "cond_av":
        assert {
            "min_threshold",
            "max_threshold",
            "delta",
            "window",
        } <= kwargs.keys(), (
            "Arguments must be provided: min_threshold, max_threshold, delta, window"
        )

    movie_data = MovieData(
        range(0, len(ds.x.values)),
        range(0, len(ds.y.values)),
        lambda i, j: estimate_velocities_for_pixel(i, j, ds, use_2d_estimation, method, **kwargs),
    )
    return movie_data<|MERGE_RESOLUTION|>--- conflicted
+++ resolved
@@ -108,10 +108,6 @@
         return delta_x / delta_tx, 0
     fx = delta_x / delta_tx
     fy = delta_y / delta_ty
-<<<<<<< HEAD
-=======
-
->>>>>>> 79489a76
     return fx / (1 + (fx / fy) ** 2), fy / (1 + (fy / fx) ** 2)
 
 
@@ -125,33 +121,18 @@
          delta_x Spatial separation between radially separated points.
          delta_y Spatial separation between poloidally separated points.
 
-<<<<<<< HEAD
-    These quantities should be obtained from two pixel points:
+    These quantities should be obtained from two pixel points: 
         radial direction: a reference pixel point and a pixel point separated radially
         poloidal direction: a reference pixel point and a pixel point separated poloidally.
-=======
-    These quantities should be obtained from three pixel points: a reference pixel point,
-    a pixel point separated radially, and a pixel point separated poloidally.
->>>>>>> 79489a76
     Returns:
          vx Radial velocity
          vy Poloidal velocity
     """
-<<<<<<< HEAD
-    if delta_tx == 0:
-        return 0, delta_y / delta_ty
-    if delta_ty == 0:
-        return delta_x / delta_tx, 0
-    fx = delta_x / delta_tx
-    fy = delta_y / delta_ty
-    return fx, fy
-
-=======
     vx = 0 if delta_tx == 0 else delta_x / delta_tx
     vy = 0 if delta_ty == 0 else delta_y / delta_ty
 
     return vx, vy
->>>>>>> 79489a76
+
 
 def _get_rz(x, y, ds):
     # Sajidah's format
@@ -243,13 +224,7 @@
     return delta_t, c, events
 
 
-<<<<<<< HEAD
-def _estimate_velocities_given_points(
-    p0, p1, p2, ds, naive: bool, method: str, **kwargs: dict
-):
-=======
 def _estimate_velocities_given_points(p0, p1, p2, ds, use_2d_estimation: bool, method: str, **kwargs: dict):
->>>>>>> 79489a76
     """Estimates radial and poloidal velocity from estimated time delay either
     from cross conditional average between the pixels or cross correlation.
 
@@ -288,28 +263,12 @@
     confidence = min(cx, cy)
     events = min(events_x, events_y)
 
-<<<<<<< HEAD
-    if naive:
-        return (
-            *get_1d_velocities_from_time_delays(delta_tx, delta_ty, r1 - r0, z2 - z0),
-            confidence,
-            events,
-        )
-    else:
-        return (
-            *get_2d_velocities_from_time_delays(delta_tx, delta_ty, r1 - r0, z2 - z0),
-            confidence,
-            events,
-        )
-=======
     if use_2d_estimation:
         return *get_2d_velocities_from_time_delays(delta_tx, delta_ty, r1 - r0, z2 - z0), confidence, events
     elif use_2d_estimation == False and (delta_tx == 0 or delta_ty == 0):
         return np.nan
     else:
         return *get_1d_velocities_from_time_delays(delta_tx, delta_ty, r1 - r0, z2 - z0), confidence, events
-        
->>>>>>> 79489a76
 
 
 def _is_within_boundaries(p, ds):
@@ -317,16 +276,7 @@
 
 
 def estimate_velocities_for_pixel(
-<<<<<<< HEAD
-    x,
-    y,
-    ds: xr.Dataset,
-    naive: bool = False,
-    method: str = "cross_corr",
-    **kwargs: dict,
-=======
     x, y, ds: xr.Dataset, use_2d_estimation: bool = True, method: str = "cross_corr", **kwargs: dict
->>>>>>> 79489a76
 ):
     """Estimates radial and poloidal velocity for a pixel with indexes x,y
     using all four possible combinations of nearest neighbour pixels (x-1, y),
@@ -351,13 +301,8 @@
         x: pixel index x
         y: pixel index y
         ds: xarray Dataset
-<<<<<<< HEAD
         method: 'cross_corr' or 'cond_av' or 'cross_corr_interpolate'
-            naive: [bool] If True, use 1D method to estimate velocities. If False, use 2D method.
-=======
-        method: 'cross_corr' or 'cond_av'
         use_2d_estimation: [bool] If False, use 1 dimensional method to estimate velocities.
->>>>>>> 79489a76
         kwargs: kwargs used in 'cond_av'
             - min_threshold: min threshold for conditional averaged events
             - max_threshold: max threshold for conditional averaged events
@@ -377,29 +322,7 @@
         for py in v_neighbors
         if _is_within_boundaries(py, ds)
     ]
-    
-    if use_2d_estimation is not True:
-        # Horizontal left
-        if results[0,0] == np.nan:
-            h_neighbors = [(x - 2, y), (x + 1, y)]
-        # Horizontal right
-        if results[1,0] == np.nan:
-            h_neighbors = [(x - 1, y), (x + 2, y)]
-        # Vertical down
-        if results[2,0] == np.nan:
-            v_neighbors = [(x, y - 2), (x, y + 1)]
-        # Vertical up
-        if results[3,0] == np.nan:
-            v_neighbors = [(x, y - 1), (x, y + 2)]
-
-        results = [
-            _estimate_velocities_given_points((x, y), px, py, ds, use_2d_estimation, method, **kwargs)
-            for px in h_neighbors
-            if _is_within_boundaries(px, ds)
-            for py in v_neighbors
-            if _is_within_boundaries(py, ds)
-        ]
-        
+
     results = [r for r in results if r is not None]
     r_pos, z_pos = _get_rz(x, y, ds)
     if len(results) == 0:  # If (x,y) is dead we cannot estimate
@@ -421,11 +344,7 @@
 
 
 def estimate_velocity_field(
-<<<<<<< HEAD
-    ds: xr.Dataset, naive: bool = False, method: str = "cross_corr", **kwargs: dict
-=======
     ds: xr.Dataset, use_2d_estimation: bool = True, method: str = "cross_corr", **kwargs: dict
->>>>>>> 79489a76
 ) -> MovieData:
     """Computes the velocity field of a given dataset ds with GPI data in a
     format produced by https://github.com/sajidah-ahmed/cmod_functions. The
@@ -453,13 +372,8 @@
 
     Input:
         ds: xarray Dataset
-<<<<<<< HEAD
         method: 'cross_corr' or 'cond_av' or 'cross_corr_interpolate'
-        naive: [bool] If True, use 1D method to estimate velocities. If False, use 2D method.
-=======
-        method: 'cross_corr' or 'cond_av'
         use_2d_estimation: [bool] If False, use 1 dimensional method to estimate velocities.
->>>>>>> 79489a76
         kwargs: kwargs used in 'cond_av'
             - min_threshold: min threshold for conditional averaged events
             - max_threshold: max threshold for conditional averaged events
