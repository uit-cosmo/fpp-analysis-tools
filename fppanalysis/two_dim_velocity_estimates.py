import warnings

import fppanalysis.time_delay_estimation as tde
from fppanalysis import utils
import numpy as np
import xarray as xr
from dataclasses import dataclass


@dataclass
class EstimationOptions:
    def __init__(
        self,
        method: tde.TDEMethod = tde.TDEMethod.CC,
        use_3point_method: bool = True,
        neighbors_ccf_min_lag: int = 0,
        cache: bool = True,
        cc_options: tde.CCOptions = tde.CCOptions(),
        ca_options: tde.CAOptions = tde.CAOptions(),
        ccf_options: tde.CCFitOptions = tde.CCFitOptions(),
    ):
        """
        Estimation options for velocity estimation method.

        - method: fppanalysis.time_delay_estimation.TDEMethod Specifies the time delay method to be used.
        - use_3point_method: [bool] If False, use 2 point method to estimate velocities from time delays.
        - neighbors_ccf_min_lag: Integer, checks that the maximal correlation between adjacent
        pixels occurs at a time larger or equal than neighbors_ccf_min_lag multiples of the discretization
        time. If that's not the case, the next neighbor will be used, and so on until a
        neighbor pixel is found complient to this condition. If set to -1, no condition will
        be applied.
        - cache: bool, if True TDE results are cached
        - cc_options: Cross correlation estimation options to be used if method = TDEMethod.CC
        - ca_options: Conditional average estimation options to be used if method = TDEMethod.CA
        - ccf_options: Time delay estimation options to be used if method = TDEMethod.CCFit
        """
        self.method = method
        self.use_3point_method = use_3point_method
        self.neighbors_ccf_min_lag = neighbors_ccf_min_lag
        self.cache = cache
        self.cc_options = cc_options
        self.ca_options = ca_options
        self.ccf_options = ccf_options

    def get_time_delay_options(self):
        match self.method:
            case tde.TDEMethod.CC:
                return self.cc_options
            case tde.TDEMethod.CA:
                return self.ca_options
            case tde.TDEMethod.CCFit:
                return self.ccf_options

    def __str__(self):
        """
        Return a string representation of the EstimationOptions object.
        """
        return (
            f"Method: {self.method}, "
            f"Use 3-Point Method: {self.use_3point_method}, "
            f"Neighbors CCF Min Lag: {self.neighbors_ccf_min_lag}, "
            f"Cache: {self.cache}, "
            f"CC Options: {str(self.cc_options)}, "
            f"CA Options: {str(self.ca_options)}, "
            f"CCF Options: {str(self.ccf_options)}"
        )


@dataclass
class PixelData:
    """Data class containing estimated data from a single pixel.

    vx: Radial velocities
    vy: Poloidal velocities
    confidences:
        if method='cross_corr':
            Maximum value of the cross-correlations at each pixel.
        if method='cond_av':
            Conditional variance value at maximum cross conditional average for each pixel.
    R: Radial positions
    Z: Poloidal positions
    """

    r_pos: float = 0
    z_pos: float = 0
    vx: float = 0
    vy: float = 0
    confidence: float = 0
    events: int = 0


class MovieData:
    """Class containing estimated data for all pixels in a set. Return object
    from estimate_velocity_field function, the indexing format of MovieData
    matches that of the dataset input of estimate_velocity_field.

    Use getters to retrieve:
        vx: Radial velocities
        vy: Poloidal velocities
        confidences:
            if method='cross_corr':
                Maximum value of the cross-correlations at each pixel.
            if method='cond_av':
                Conditional variance value at maximum cross conditional average for each pixel.
        R: Radial positions
        Z: Poloidal positions

    Dead pixels have empty PixelData (null vx and vy).
    """

<<<<<<< HEAD
    def _set_pixel(self, items):
        i, j = items[0], items[1]
        try:
            return estimate_velocities_for_pixel(
                i, j, self.ds, self.estimation_options, self.tde_delegator
            )
        except:
            print(
                "Issues estimating velocity for pixel",
                i,
                j,
                "Run estimate_velocities_for_pixel(i, j, ds, method, **kwargs) to get a detailed error stacktrace",
            )
        return PixelData()

=======
>>>>>>> a6a1a1de
    def __init__(self, ds, estimation_options: EstimationOptions):
        range_r, range_z = range(0, len(ds.x.values)), range(0, len(ds.y.values))
        self.r_dim = len(range_r)
        self.z_dim = len(range_z)
        self.ds = ds
        self.estimation_options = estimation_options
        self.tde_delegator = tde.TDEDelegator(
            estimation_options.method,
            estimation_options.get_time_delay_options(),
            estimation_options.cache,
        )
        self.pixels = [[PixelData() for _ in range_r] for _ in range_z]

        for i in range_z:
            for j in range_r:
                self.pixels[i][j] = self._set_pixel((j, i))

    def _set_pixel(self, items):
        i, j = items[0], items[1]
        try:
            return estimate_velocities_for_pixel(i, j, self.ds, self.estimation_options)
        except:
            print(
                "Issues estimating velocity for pixel",
                i,
                j,
                "Run estimate_velocities_for_pixel(i, j, ds, method, **kwargs) to get a detailed error stacktrace",
            )
        return PixelData()

    def _get_field(self, field_name):
        return np.array(
            [[getattr(p, field_name) for p in pixel_row] for pixel_row in self.pixels]
        )

    def get_vx(self):
        return self._get_field("vx")

    def get_vy(self):
        return self._get_field("vy")

    def get_R(self):
        return self._get_field("r_pos")

    def get_Z(self):
        return self._get_field("z_pos")

    def get_events(self):
        return self._get_field("events")

    def get_confidences(self):
        return self._get_field("confidence")


def get_2d_velocities_from_time_delays(delta_tx, delta_ty, delta_x, delta_y):
    """
    Estimates radial and poloidal velocities given the input parameters:
    Input:
         delta_tx Estimation of the time delay between radially separated points.
         delta_ty Estimation of the time delay between poloidally separated points.
         delta_x Spatial separation between radially separated points.
         delta_y Spatial separation between poloidally separated points.

    These quantities should be obtained from three pixel points: a reference pixel point,
    a pixel point separated radially, and a pixel point separated poloidally.
    Returns:
         vx Radial velocity
         vy Poloidal velocity
    """
    if delta_tx == 0:
        return 0, delta_y / delta_ty
    if delta_ty == 0:
        return delta_x / delta_tx, 0
    fx = delta_x / delta_tx
    fy = delta_y / delta_ty
    return fx / (1 + (fx / fy) ** 2), fy / (1 + (fy / fx) ** 2)


def get_1d_velocities_from_time_delays(delta_tx, delta_ty, delta_x, delta_y):
    """
    Estimates radial and poloidal velocities from naive method
    given the input parameters:
    Input:
         delta_tx Estimation of the time delay between radially separated points.
         delta_ty Estimation of the time delay between poloidally separated points.
         delta_x Spatial separation between radially separated points.
         delta_y Spatial separation between poloidally separated points.

    These quantities should be obtained from two pixel points:
        radial direction: a reference pixel point and a pixel point separated radially
        poloidal direction: a reference pixel point and a pixel point separated poloidally.
    Returns:
         vx Radial velocity
         vy Poloidal velocity
    """
    vx = 0 if delta_tx == 0 else delta_x / delta_tx
    vy = 0 if delta_ty == 0 else delta_y / delta_ty

    return vx, vy


def _estimate_velocities_given_points(
    p0, p1, p2, ds, tde_delegator: tde.TDEDelegator, use_2d_estimation: bool
):
    """Estimates radial and poloidal velocity from estimated time delay either
    from cross conditional average between the pixels or cross correlation.

    This is specified in method argument.
    """
    delta_ty, cy, events_y = tde_delegator.estimate_time_delay(p2, p0, ds)
    delta_tx, cx, events_x = tde_delegator.estimate_time_delay(p1, p0, ds)

    # If for some reason the time delay cannot be estimated, we return None
    if delta_tx is None or delta_ty is None:
        return None

    confidence = min(cx, cy)
    events = min(events_x, events_y)

    r0, z0 = utils.get_rz(p0[0], p0[1], ds)
    r1, z1 = utils.get_rz(p1[0], p1[1], ds)
    r2, z2 = utils.get_rz(p2[0], p2[1], ds)

    if use_2d_estimation:
        return (
            *get_2d_velocities_from_time_delays(delta_tx, delta_ty, r1 - r0, z2 - z0),
            confidence,
            events,
        )
    else:
        return (
            *get_1d_velocities_from_time_delays(delta_tx, delta_ty, r1 - r0, z2 - z0),
            confidence,
            events,
        )


def _check_ccf_constrains(p0, p1, ds, neighbors_ccf_min_lag: int):
    """Returns true if the time lag that maximizes the cross-correlation
    function measure at p0 and p1 is not zero
    """
    import fppanalysis.correlation_function as cf

    signal0 = utils.get_signal(p0[0], p0[1], ds)
    signal1 = utils.get_signal(p1[0], p1[1], ds)

    if utils.is_pixel_dead(signal1):
        return False

    # No need to compute the ccf if the min lag is 0
    if neighbors_ccf_min_lag == 0:
        return True

    ccf_times, ccf = cf.corr_fun(
        signal0, signal1, dt=utils.get_dt(ds), biased=True, norm=True
    )
    ccf = ccf[np.abs(ccf_times) < max(ccf_times) / 2]
    ccf_times = ccf_times[np.abs(ccf_times) < max(ccf_times) / 2]
    max_index = np.argmax(ccf)

    fulfills_constrain = np.abs(
        ccf_times[max_index]
    ) >= neighbors_ccf_min_lag * utils.get_dt(ds)
    if not fulfills_constrain:
        warnings.warn(
            "Pixel {} does not fulfill cross-correlation time lag condition with respect to pixel of {}."
            " Updating.".format(p1, p0)
        )

    return fulfills_constrain


def _find_neighbors(x, y, ds: xr.Dataset, neighbors_ccf_min_lag: int):
    def should_hopp_pixel(p):
        # if neighbors_ccf_min_lag is set to -1, we don't hopp (see docs).
        if neighbors_ccf_min_lag == -1:
            return False
        return utils.is_within_boundaries(p, ds) and not _check_ccf_constrains(
            (x, y), p, ds, neighbors_ccf_min_lag
        )

    left = -1
    while should_hopp_pixel((x + left, y)):
        left -= 1

    right = 1
    while should_hopp_pixel((x + right, y)):
        right += 1

    up = 1
    while should_hopp_pixel((x, y + up)):
        up += 1

    down = -1
    while should_hopp_pixel((x, y + down)):
        down -= 1

    return [(x + left, y), (x + right, y)], [(x, y + down), (x, y + up)]


def estimate_velocities_for_pixel(
    x,
    y,
    ds: xr.Dataset,
    estimation_options: EstimationOptions = EstimationOptions(),
    tde_delegator: tde.TDEDelegator = None,
):
    """Estimates radial and poloidal velocity for a pixel with indexes x,y
    using all four possible combinations of nearest neighbour pixels (x-1, y),
    (x, y+1), (x+1, y) and (x, y-1). Dead-pixels (stored as np.nan arrays) are
    ignored. Pixels outside the coordinate domain are ignored. Time delay
    estimation is performed by maximizing either the cross- correlation
    function or cross conditional average function, which is specified in input
    argument 'method'.

    If time delay estimation is performed by maximizing the cross correlation function,
    the confidence of the estimation is a value in the interval (0, 1) given by the
    mean of the confidences for each combination, which is given by the minimum
    of the maximums of the two cross-correlations involved.

    If time delay estimation is performed by maximizing the cross conditional average function,
    the confidence of the estimation is a value in the interval (0, 1) given by the
    cross conditional variance for each event. OBS: We return 1-CV for cross conditional variance.

    Input:
        x: pixel index x
        y: pixel index y
        ds: xarray Dataset
        estimation_options: EstimationOptions class including all estimation parameters, if not set
        the method will be based on cross-correlation function.


    Returns:
        PixelData: Object containing radial and poloidal velocities and method-specific data.
    """
    r_pos, z_pos = utils.get_rz(x, y, ds)

    # If the reference pixel is dead, return empty data right away
    if utils.is_pixel_dead(utils.get_signal(x, y, ds)):
        return PixelData(r_pos=r_pos, z_pos=z_pos)

    h_neighbors, v_neighbors = _find_neighbors(
        x, y, ds, estimation_options.neighbors_ccf_min_lag
    )

    if tde_delegator is None:
        tde_delegator = tde.TDEDelegator(
            estimation_options.method,
            estimation_options.get_time_delay_options(),
            estimation_options.cache,
        )

    results = [
        _estimate_velocities_given_points(
            (x, y), px, py, ds, tde_delegator, estimation_options.use_3point_method
        )
        for px in h_neighbors
        if utils.is_within_boundaries(px, ds)
        for py in v_neighbors
        if utils.is_within_boundaries(py, ds)
    ]

    results = [r for r in results if r is not None]
    if len(results) == 0:  # If no neighbor pixels are found we cannot estimate
        return PixelData(r_pos=r_pos, z_pos=z_pos)

    mean_vx = sum(map(lambda r: r[0], results)) / len(results)
    mean_vy = sum(map(lambda r: r[1], results)) / len(results)
    confidence = sum(map(lambda r: r[2], results)) / len(results)
    events = sum(map(lambda r: r[3], results)) / len(results)

    return PixelData(
        r_pos=r_pos,
        z_pos=z_pos,
        vx=mean_vx,
        vy=mean_vy,
        confidence=confidence,
        events=events,
    )


def estimate_velocity_field(
    ds: xr.Dataset, estimation_options: EstimationOptions = EstimationOptions()
) -> MovieData:
    """Computes the velocity field of a given dataset ds with GPI data in a
    format produced by https://github.com/sajidah-ahmed/cmod_functions. The
    estimation takes into account poloidal flows as described in the 2D
    filament model. For each pixel, the velocities are estimated using the
    given pixel, and two neighbour pixels: the right neighbour and the down
    neighbour. The velocities are estimated from a time delay estimation
    performed by maximizing either the cross- correlation function or cross
    conditional average function, which is specified in input argument
    'method'.

    If time delay estimation is performed by maximizing the cross correlation function,
    the confidence of the estimation is a value in the interval (0, 1) given by the
    mean of the confidences for each combination, which is given by the minimum
    of the maximums of the two cross-correlations involved.

    If time delay estimation is performed by maximizing the cross conditional average function,
    the confidence of the estimation is a value in the interval (0, 1) given by the
    cross conditional variance for each event. OBS: We return 1-CV for cross conditional variance.

    The return objects are matrices of the size of the GPI grid,
    from which the velocity field can be easily plotted via f.e matplotlib.quiver.

    Input:
        ds: xarray Dataset
        estimation_options: EstimationOptions class including all estimation parameters, if not set
        the method will be based on cross-correlation function.


    Returns:
        movie_data: Class containing estimation data about all pixels
    """

    return MovieData(ds, estimation_options)<|MERGE_RESOLUTION|>--- conflicted
+++ resolved
@@ -108,24 +108,6 @@
     Dead pixels have empty PixelData (null vx and vy).
     """
 
-<<<<<<< HEAD
-    def _set_pixel(self, items):
-        i, j = items[0], items[1]
-        try:
-            return estimate_velocities_for_pixel(
-                i, j, self.ds, self.estimation_options, self.tde_delegator
-            )
-        except:
-            print(
-                "Issues estimating velocity for pixel",
-                i,
-                j,
-                "Run estimate_velocities_for_pixel(i, j, ds, method, **kwargs) to get a detailed error stacktrace",
-            )
-        return PixelData()
-
-=======
->>>>>>> a6a1a1de
     def __init__(self, ds, estimation_options: EstimationOptions):
         range_r, range_z = range(0, len(ds.x.values)), range(0, len(ds.y.values))
         self.r_dim = len(range_r)
@@ -152,7 +134,7 @@
                 "Issues estimating velocity for pixel",
                 i,
                 j,
-                "Run estimate_velocities_for_pixel(i, j, ds, method, **kwargs) to get a detailed error stacktrace",
+                "Run estimate_velocities_for_pixel(i, j, ds, eo) to get a detailed error stacktrace",
             )
         return PixelData()
 
